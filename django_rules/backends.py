# -*- coding: utf-8 -*-


import inspect

from django.conf import settings
<<<<<<< HEAD
from django.utils.importlib import import_module

from django_rules import mem_store
from exceptions import (
    NotBooleanPermission, NonexistentFieldName,
    RulesError
=======
from django.contrib.contenttypes.models import ContentType
from django.contrib.auth.models import User
from django.utils.importlib import import_module

from models import RulePermission
from exceptions import (
    NotBooleanPermission,
    NonexistentFieldName,
    RulesError,
>>>>>>> fa3f22a6
)


class ObjectPermissionBackend(object):
    supports_object_permissions = True
    supports_anonymous_user = True
    supports_inactive_user = True

    def authenticate(self, username, password):  # pragma: no cover
        return None

    def has_perm(self, user_obj, perm, obj=None):
        """
        This method checks if the user_obj has perm on obj. Returns True or False
        Looks for the rule with the code_name = perm and the content_type of the obj
        If it exists returns the value of obj.field_name or obj.field_name() in case
        the field is a method.
        """
<<<<<<< HEAD
        if obj is None:
            return False

        # Centralized authorizations: You need to define a module in settings.CENTRAL_AUTHORIZATIONS that has a 
=======

        if obj is None:
            return False

        if not user_obj.is_authenticated():
            user_obj = User.objects.get(pk=settings.ANONYMOUS_USER_ID)

        # Centralized authorizations
        # You need to define a module in settings.CENTRAL_AUTHORIZATIONS that has a
>>>>>>> fa3f22a6
        # central_authorizations function inside
        if hasattr(settings, 'CENTRAL_AUTHORIZATIONS'):
            module = getattr(settings, 'CENTRAL_AUTHORIZATIONS')

            try:
                mod = import_module(module)
            except ImportError, e:
                raise RulesError('Error importing central authorizations module %s: "%s"' % (module, e))

            try:
                central_authorizations = getattr(mod, 'central_authorizations')
            except AttributeError:
                raise RulesError("Error module %s does not have a central_authorization function" % (module))

            try:
                is_authorized = central_authorizations(user_obj, perm)
                # If the value returned is a boolean we pass it up and stop checking
                # If not, we continue checking
                if isinstance(is_authorized, bool):
                    return is_authorized

            except TypeError:
                raise RulesError('central_authorizations should receive 2 parameters: (user_obj, perm)')

<<<<<<< HEAD
        # We get the rule for that perm
        # If the rule doesn't exist, return False for Django authorization cascading
        rule = mem_store.get(perm, obj.__class__)
        if rule is None:
=======
        # Note:
        # is_active and is_superuser are checked by default in django.contrib.auth.models
        # lines from 301-306 in Django 1.2.3
        # If this checks dissapear in mainstream, tests will fail, so we won't double check them :)
        ctype = ContentType.objects.get_for_model(obj)

        # We get the rule data and return the value of that rule
        try:
            rule = RulePermission.objects.get(codename=perm, content_type=ctype)
        except RulePermission.DoesNotExist:
>>>>>>> fa3f22a6
            return False

        bound_field = None
        try:
            bound_field = getattr(obj, rule.field_name)
        except AttributeError:
            raise NonexistentFieldName("Field_name %s from rule %s does not longer exist in model %s. \
                                        The rule is obsolete!", (rule.field_name, rule.codename, obj.__class__))

        if not isinstance(bound_field, bool) and not callable(bound_field):
            raise NotBooleanPermission("Attribute %s from model %s on rule %s does not return a boolean value",
                                        (rule.field_name, obj.__class__, rule.codename))

        if not callable(bound_field):
            is_authorized = bound_field
        else:
            # Otherwise it is a callabe bound_field
            # Let's see if we pass or not user_obj as a parameter
            if (len(inspect.getargspec(bound_field)[0]) == 2):
                is_authorized = bound_field(user_obj)
            else:
                is_authorized = bound_field()

            if not isinstance(is_authorized, bool):
                raise NotBooleanPermission("Callable %s from model %s on rule %s does not return a boolean value",
                                            (rule.field_name, rule.ModelType, rule.codename))

        return is_authorized<|MERGE_RESOLUTION|>--- conflicted
+++ resolved
@@ -4,24 +4,13 @@
 import inspect
 
 from django.conf import settings
-<<<<<<< HEAD
 from django.utils.importlib import import_module
 
 from django_rules import mem_store
 from exceptions import (
-    NotBooleanPermission, NonexistentFieldName,
-    RulesError
-=======
-from django.contrib.contenttypes.models import ContentType
-from django.contrib.auth.models import User
-from django.utils.importlib import import_module
-
-from models import RulePermission
-from exceptions import (
     NotBooleanPermission,
     NonexistentFieldName,
     RulesError,
->>>>>>> fa3f22a6
 )
 
 
@@ -40,22 +29,10 @@
         If it exists returns the value of obj.field_name or obj.field_name() in case
         the field is a method.
         """
-<<<<<<< HEAD
         if obj is None:
             return False
 
         # Centralized authorizations: You need to define a module in settings.CENTRAL_AUTHORIZATIONS that has a 
-=======
-
-        if obj is None:
-            return False
-
-        if not user_obj.is_authenticated():
-            user_obj = User.objects.get(pk=settings.ANONYMOUS_USER_ID)
-
-        # Centralized authorizations
-        # You need to define a module in settings.CENTRAL_AUTHORIZATIONS that has a
->>>>>>> fa3f22a6
         # central_authorizations function inside
         if hasattr(settings, 'CENTRAL_AUTHORIZATIONS'):
             module = getattr(settings, 'CENTRAL_AUTHORIZATIONS')
@@ -80,23 +57,10 @@
             except TypeError:
                 raise RulesError('central_authorizations should receive 2 parameters: (user_obj, perm)')
 
-<<<<<<< HEAD
         # We get the rule for that perm
         # If the rule doesn't exist, return False for Django authorization cascading
         rule = mem_store.get(perm, obj.__class__)
         if rule is None:
-=======
-        # Note:
-        # is_active and is_superuser are checked by default in django.contrib.auth.models
-        # lines from 301-306 in Django 1.2.3
-        # If this checks dissapear in mainstream, tests will fail, so we won't double check them :)
-        ctype = ContentType.objects.get_for_model(obj)
-
-        # We get the rule data and return the value of that rule
-        try:
-            rule = RulePermission.objects.get(codename=perm, content_type=ctype)
-        except RulePermission.DoesNotExist:
->>>>>>> fa3f22a6
             return False
 
         bound_field = None
