# -*- coding: utf-8 -*-
import inspect
from django.conf import settings
<<<<<<< HEAD
from django.contrib.auth.models import AnonymousUser, User
from django.contrib.contenttypes.models import ContentType
=======
from django.contrib.auth.models import User
from django.utils.functional import cached_property
>>>>>>> 1f328262

try:
    from importlib import import_module
except ImportError:  # python = 2.6
    from django.utils.importlib import import_module  # NOQA

from .exceptions import NonexistentFieldName, NonexistentPermission, NotBooleanPermission, RulesError
from .models import RulePermission

class RulePermCache(object):
    @cached_property
    def rules(self):
        return {
            rp.codename: rp
            for rp in RulePermission.objects.select_related('content_type').all()
        }

    def get_rule_by_codename(self, codename):
        return self.rules.get(codename)


rule_cache = RulePermCache()

class ObjectPermissionBackend(object):
    supports_object_permissions = True
    supports_anonymous_user = True
    supports_inactive_user = True

    def __init__(self):
        self._rules = {}

    def authenticate(self, username, password):
        return None

    def has_perm(self, user_obj, perm, obj=None):
        """
        This method checks if the user_obj has perm on obj. Returns True or False
        Looks for the rule with the code_name = perm and the content_type of the obj
        If it exists returns the value of obj.field_name or obj.field_name() in case
        the field is a method.
        """

        if obj is None:
            return False

        if not user_obj.is_authenticated():
            user_obj = User.objects.get(pk=settings.ANONYMOUS_USER_ID)

        # Centralized authorizations
        # You need to define a module in settings.CENTRAL_AUTHORIZATIONS that has a
        # central_authorizations function inside
        if hasattr(settings, 'CENTRAL_AUTHORIZATIONS'):
            module = getattr(settings, 'CENTRAL_AUTHORIZATIONS')

            try:
                mod = import_module(module)
            except ImportError as e:
                raise RulesError('Error importing central authorizations module %s: "%s"' % (module, e))

            try:
                central_authorizations = getattr(mod, 'central_authorizations')
            except AttributeError:
                raise RulesError('Error module %s does not have a central_authorization function"' % (module))

            try:
                is_authorized = central_authorizations(user_obj, perm)
                # If the value returned is a boolean we pass it up and stop checking
                # If not, we continue checking
                if isinstance(is_authorized, bool):
                    return is_authorized

            except TypeError:
                raise RulesError('central_authorizations should receive 2 parameters: (user_obj, perm)')

        # Note:
        # is_active and is_superuser are checked by default in django.contrib.auth.models
        # lines from 301-306 in Django 1.2.3
        # If this checks dissapear in mainstream, tests will fail, so we won't double check them :)
<<<<<<< HEAD
        ctype = ContentType.objects.get_for_model(obj)

        # We get the rule data and return the value of that rule
        try:
            rule = RulePermission.objects.get(codename=perm, content_type=ctype)
=======
        # ctype = ContentType.objects.get_for_model(obj)

        # We get the rule data and return the value of that rule
        try:
            rule = rule_cache.get_rule_by_codename(perm)

            if not rule:
                rule = RulePermission.objects.get(codename = perm)
>>>>>>> 1f328262
        except RulePermission.DoesNotExist:
            return False

        bound_field = None
        try:
            bound_field = getattr(obj, rule.field_name)
        except AttributeError:
            raise NonexistentFieldName(
                "Field_name %s from rule %s does not longer exist in model %s. \
                                        The rule is obsolete!",
                (rule.field_name, rule.codename, rule.content_type.model),
            )

        if not isinstance(bound_field, bool) and not callable(bound_field):
            raise NotBooleanPermission(
                "Attribute %s from model %s on rule %s does not return a boolean value",
                (rule.field_name, rule.content_type.model, rule.codename),
            )

        if not callable(bound_field):
            is_authorized = bound_field
        else:
            # Otherwise it is a callabe bound_field
            # Let's see if we pass or not user_obj as a parameter
            if len(inspect.getargspec(bound_field)[0]) == 2:
                is_authorized = bound_field(user_obj)
            else:
                is_authorized = bound_field()

            if not isinstance(is_authorized, bool):
                raise NotBooleanPermission(
                    "Callable %s from model %s on rule %s does not return a boolean value",
                    (rule.field_name, rule.content_type.model, rule.codename),
                )

        return is_authorized<|MERGE_RESOLUTION|>--- conflicted
+++ resolved
@@ -1,21 +1,19 @@
 # -*- coding: utf-8 -*-
 import inspect
+
 from django.conf import settings
-<<<<<<< HEAD
-from django.contrib.auth.models import AnonymousUser, User
-from django.contrib.contenttypes.models import ContentType
-=======
 from django.contrib.auth.models import User
 from django.utils.functional import cached_property
->>>>>>> 1f328262
 
 try:
     from importlib import import_module
 except ImportError:  # python = 2.6
     from django.utils.importlib import import_module  # NOQA
 
-from .exceptions import NonexistentFieldName, NonexistentPermission, NotBooleanPermission, RulesError
+from .exceptions import (NonexistentFieldName, NonexistentPermission,
+                         NotBooleanPermission, RulesError)
 from .models import RulePermission
+
 
 class RulePermCache(object):
     @cached_property
@@ -86,13 +84,6 @@
         # is_active and is_superuser are checked by default in django.contrib.auth.models
         # lines from 301-306 in Django 1.2.3
         # If this checks dissapear in mainstream, tests will fail, so we won't double check them :)
-<<<<<<< HEAD
-        ctype = ContentType.objects.get_for_model(obj)
-
-        # We get the rule data and return the value of that rule
-        try:
-            rule = RulePermission.objects.get(codename=perm, content_type=ctype)
-=======
         # ctype = ContentType.objects.get_for_model(obj)
 
         # We get the rule data and return the value of that rule
@@ -101,7 +92,6 @@
 
             if not rule:
                 rule = RulePermission.objects.get(codename = perm)
->>>>>>> 1f328262
         except RulePermission.DoesNotExist:
             return False
 
