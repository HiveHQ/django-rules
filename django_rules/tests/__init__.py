<<<<<<< HEAD
from core import *
from decorators import *
=======
# -*- coding: utf-8 -*-


from test_core import *
from test_decorators import *
>>>>>>> fa3f22a6
<|MERGE_RESOLUTION|>--- conflicted
+++ resolved
@@ -1,10 +1,3 @@
-<<<<<<< HEAD
+# -*- coding: utf-8 -*-
 from core import *
-from decorators import *
-=======
-# -*- coding: utf-8 -*-
-
-
-from test_core import *
-from test_decorators import *
->>>>>>> fa3f22a6
+from decorators import *