# -*- coding: utf-8 -*-


import os


BASE_DIR = os.path.dirname(__file__)

INSTALLED_APPS = (
    'django.contrib.auth',
    'django.contrib.sessions',
    'django.contrib.contenttypes',
    'django.contrib.admin',
    'django_rules',
    'django_rules.tests',
)

DATABASES = {
    'default': {
        'ENGINE': 'django.db.backends.sqlite3',
    }
}

AUTHENTICATION_BACKENDS = (
    'django.contrib.auth.backends.ModelBackend',
    'django_rules.backends.ObjectPermissionBackend',
<<<<<<< HEAD
)
=======
)

ANONYMOUS_USER_ID = '1'

ROOT_URLCONF = 'test_urls'
>>>>>>> fa3f22a6
<|MERGE_RESOLUTION|>--- conflicted
+++ resolved
@@ -24,12 +24,6 @@
 AUTHENTICATION_BACKENDS = (
     'django.contrib.auth.backends.ModelBackend',
     'django_rules.backends.ObjectPermissionBackend',
-<<<<<<< HEAD
-)
-=======
 )
 
-ANONYMOUS_USER_ID = '1'
-
-ROOT_URLCONF = 'test_urls'
->>>>>>> fa3f22a6
+ROOT_URLCONF = 'test_urls'