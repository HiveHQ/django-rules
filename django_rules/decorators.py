--- conflicted
+++ resolved
@@ -3,21 +3,10 @@
 from django.contrib.auth import REDIRECT_FIELD_NAME
 from django.core.exceptions import PermissionDenied
 from django.core.urlresolvers import NoReverseMatch, reverse
-from django.http import HttpResponseForbidden, HttpResponseRedirect
-from django.shortcuts import get_object_or_404
-from django.utils.functional import wraps
-from django.utils.http import urlquote
 
-<<<<<<< HEAD
-from .backends import ObjectPermissionBackend
+from .backends import ObjectPermissionBackend, rule_cache
 from .exceptions import NonexistentPermission, RulesError
 from .models import RulePermission
-=======
-from exceptions import RulesError
-from exceptions import NonexistentPermission
-from models import RulePermission
-from backends import ObjectPermissionBackend, rule_cache
->>>>>>> 1f328262
 
 
 def object_permission_required(perm, **kwargs):
@@ -71,12 +60,8 @@
             # parameters as kwargs
             if rule.view_param_pk not in kwargs:
                 raise RulesError(
-<<<<<<< HEAD
-                    "The view does not have a parameter called %s in kwargs" % rule.view_param_pk
-=======
                     "The view does not have a parameter called %s in kwargs"
                     % rule.view_param_pk
->>>>>>> 1f328262
                 )
 
             model_class = rule.content_type.model_class()
