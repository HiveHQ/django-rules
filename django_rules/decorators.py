--- conflicted
+++ resolved
@@ -1,10 +1,4 @@
 # -*- coding: utf-8 -*-
-<<<<<<< HEAD
-from django.utils.http import urlquote
-=======
-
-
->>>>>>> fa3f22a6
 from django.conf import settings
 from django.contrib.auth import REDIRECT_FIELD_NAME
 from django.http import HttpResponseForbidden
@@ -14,15 +8,8 @@
 from django.utils.http import urlquote
 from django.core.urlresolvers import NoReverseMatch, reverse
 
-<<<<<<< HEAD
 from exceptions import RulesError, NonexistentPermission
 import mem_store
-
-=======
-from exceptions import RulesError
-from exceptions import NonexistentPermission
-from models import RulePermission
->>>>>>> fa3f22a6
 
 
 def object_permission_required(ModelType, codename, **kwargs):
@@ -52,7 +39,6 @@
     redirect_field_name = kwargs.pop('redirect_field_name', REDIRECT_FIELD_NAME)
     return_403 = kwargs.pop('return_403', False)
 
-<<<<<<< HEAD
     # Check if codename is given as string in order to not decorate
     # the view function itself which makes debugging harder
     if not isinstance(codename, basestring):
@@ -63,21 +49,6 @@
             rule = mem_store.get(codename, ModelType)
             if rule is None:
                 raise NonexistentPermission("Permission %s does not exist" % codename)
-=======
-    # Check if perm is given as string in order to not decorate
-    # view function itself which makes debugging harder
-    if not isinstance(perm, basestring):
-        raise RulesError('First argument, permission, must be a string')
-
-    def decorator(view_func):
-        def _wrapped_view(request, *args, **kwargs):
-            obj = None
-
-            try:
-                rule = RulePermission.objects.get(codename=perm)
-            except RulePermission.DoesNotExist:
-                raise NonexistentPermission("Permission %s does not exist" % perm)
->>>>>>> fa3f22a6
 
             # Only look in kwargs, if the views are entry points through urls Django passes parameters as kwargs
             # We could look in args using  inspect.getcallargs in Python 2.7 or a custom function that
@@ -85,14 +56,8 @@
             # parameters as kwargs
             if rule.view_param_pk not in kwargs:
                 raise RulesError("The view does not have a parameter called %s in kwargs" % rule.view_param_pk)
-<<<<<<< HEAD
                 
             obj = get_object_or_404(ModelType, pk=kwargs[rule.view_param_pk])
-=======
-
-            model_class = rule.content_type.model_class()
-            obj = get_object_or_404(model_class, pk=kwargs[rule.view_param_pk])
->>>>>>> fa3f22a6
 
             if not request.user.has_perm(codename, obj):
                 if return_403:
